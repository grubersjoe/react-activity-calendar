--- conflicted
+++ resolved
@@ -193,7 +193,6 @@
   })
 }
 
-<<<<<<< HEAD
 // Deterministically generates n white noise values from 0 to max (inclusive).
 function whiteNoise(
   n: number,
@@ -220,9 +219,6 @@
 
     return ((r ^ (r >>> 14)) >>> 0) / 4294967296
   }
-=======
-export function range(n: number) {
-  return [...Array(n).keys()]
 }
 
 /**
@@ -297,5 +293,4 @@
   }
 
   return allWeeks
->>>>>>> b526c142
 }